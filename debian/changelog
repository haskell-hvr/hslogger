missingh (0.13.1) unstable; urgency=low

<<<<<<< HEAD
  * New function splitWs

 -- John Goerzen <jgoerzen@complete.org>  Tue,  4 Apr 2006 05:31:15 -0500
=======
  * Note Build-Depends on HUnit in MissingH.Cabal.  Closes: #356196.
  * MissingH.IO.HVIO: No longer return EOFError when vGetContents called
    at EOF, for compatibility with hGetContents.  Reported by
    Bulat Ziganshin.
  * MissingH.IO.HVFS.Utils: Applied suggestion from Bulat
    to make recursiveRemove cleaner.
  * MissingH.IO.HVIO: Minor bugfixes suggested by Bulat.
  * Updated, fixed typos, and enhanced various docs.
  * testsrc/Listtest: Added unit tests for spanList
  * MissingH.List: Replaced implementation of spanList with one
    suggested by Bulat.
  * Added ghc6 (>= 6.4.1) to Debian build-depends.

 -- John Goerzen <jgoerzen@complete.org>  Sat, 11 Mar 2006 12:26:03 -0600
>>>>>>> 05f023d8

missingh (0.13.0) unstable; urgency=low

  * This release introduces some API changes that will affect 
    a small percentage of programmers that use ConfigParser.
  * This release requires GHC 6.4.x or Hugs 2005xx or above.
    This has been noted in INSTALL.
  * MissingH.List: Committed some patches from Bulat Ziganshin
    to improve performance.
  * New function MissingH.List.subIndex based on suggestion
    from Bulat Ziganshin.  Also added tests for it.
  * New module MissingH.Map, similar to MissingH.FiniteMap but for
    Data.Map instead of Data.FiniteMap.  Also added tests for
    MissingH.Map.
  * New module MissingH.AnyDBM.MapDBM, plus tests for it.
    Converted from MissingH.AnyDBM.FiniteMapDBM.
  * Converted these modules to use MVars instead of IORefs:
    + MissingH.Logging.Logger
  * Converted these modules to use Data.Map instead of Data.FiniteMap:
    + MissingH.Logging.Logger
    + MissingH.MIMETypes
    + MissingH.ConfigParser (exposes an API change to a few people)
  * Converted these modules to use Text.Printf instead of MissingH.Printf:
    + MissingH.IO.HVFS.Utils
    + MissingH.Network.FTP.Server
  * Added deprecation warnings to these modules:
    + MissingH.FiniteMap (deprecation of Data.FiniteMap)
    + MissingH.AnyDBM.FiniteMapDBM (deprecation of Data.FiniteMap)
    + MissingH.Printf (introduction of Text.Printf)
  * Added deprecation warnings for two specific functions in
    MissingH.Str: subRe and splitRe.  I had submitted the code for
    these to fptools, and the current releases of GHC and Hugs have
    Text.Regex.subRegex and splitRegex using the code for MissingH.
    Therefore, these functions in MissingH are deprecated in favor of
    the implementations in the standard library.
  * Added locking to StringDBM for thread safety improvements
  * Merry Christmas!

 -- John Goerzen <jgoerzen@complete.org>  Mon, 26 Dec 2005 15:24:13 -0600

missingh (0.12.3) unstable; urgency=low

  * Make StreamHandler now lock by default.

 -- John Goerzen <jgoerzen@complete.org>  Sun, 25 Dec 2005 22:33:16 -0600

missingh (0.12.2) unstable; urgency=low

  * Made generic unit tests available.

 -- John Goerzen <jgoerzen@complete.org>  Fri,  9 Dec 2005 05:03:10 -0600

missingh (0.12.1) unstable; urgency=low

  * Update for GHC 6.4.1.
  * Updated standards-version.

 -- John Goerzen <jgoerzen@complete.org>  Sun, 16 Oct 2005 23:31:43 -0500

missingh (0.12.0) unstable; urgency=low

  * Added simplegrap.hs example
  * New module: MissingH.Daemon, to support detaching from a
    controlling terminal
  * Fixes to make docs work with Haddock 0.7
  * New function in MissingH.Maybe: forceMaybeMsg
  * HVIO and HVFS now provide abstractions for binary I/O
  * MissingH.IO.Binary now uses HVIO/HVFS abstractions instead of being
    tied to Handles
  * MissingH.IO.Binary can now work with Strings or [Word8], instead of
    just Strings.
  * MissingH.IO.Binary.hBlockCopy optimized to require no conversion
    of the buffer.
  * Updated MissingH.IO.BlockIO to upstream version 2005-02-14
  * Updated MissingH.Threads.Child and Timeout to upstream version 2005-02-14

 -- John Goerzen <jgoerzen@complete.org>  Mon, 10 Oct 2005 05:50:02 -0500

missingh (0.11.5) unstable; urgency=low

  * Added lazyMapM to MissingH.IO

 -- John Goerzen <jgoerzen@complete.org>  Wed, 17 Aug 2005 22:03:31 -0500

missingh (0.11.4) unstable; urgency=low

  * Added bracketCWD, brackettmpdirCWD to MissingH.Path
  * Made MissingH.Path.recurseDir* lazy

 -- John Goerzen <jgoerzen@complete.org>  Mon, 15 Aug 2005 05:52:15 -0500

missingh (0.11.3) unstable; urgency=low

  * Now added support for use on Windows.
  * New modules: StatCompat, WindowsCompat, FilePath, PlafCompat,
    PosixConsts.

 -- John Goerzen <jgoerzen@complete.org>  Fri, 22 Jul 2005 05:27:03 -0500

missingh (0.11.2) unstable; urgency=low

  * Back out hide-package option in Makefile.  Closes: #309319.

 -- John Goerzen <jgoerzen@complete.org>  Mon, 16 May 2005 06:13:10 -0500

missingh (0.11.1) unstable; urgency=low

  * Added mtl to build-depends; Control.Monad.Error was moved
    there for GHC 6.4.  Closes: #309245.

 -- John Goerzen <jgoerzen@complete.org>  Sun, 15 May 2005 18:44:44 -0500

missingh (0.11.0) unstable; urgency=low

  * First release with full support for GHC 6.4.
  * Changed name of HUnit imports in unit tests to follow GHC 6.4 conventions.
  * Fixed unit tests for GHC 6.4 compatibility.

 -- John Goerzen <jgoerzen@complete.org>  Thu, 12 May 2005 06:47:06 -0500

missingh (0.10.10) unstable; urgency=low

  * The "this time it really compiles with GHC 6.4 and I mean it" release.

 -- John Goerzen <jgoerzen@complete.org>  Mon,  2 May 2005 07:23:03 -0500

missingh (0.10.9) unstable; urgency=low

  * GHC 6.4 compatibility: imported new Hsemail, 2005-04-29, from Peter
    Simons.

 -- John Goerzen <jgoerzen@complete.org>  Mon,  2 May 2005 06:07:41 -0500

missingh (0.10.8) unstable; urgency=low

  * Added more error-checking to ParseDate.
  * Returned Hugs code to normal sid version.

 -- John Goerzen <jgoerzen@complete.org>  Wed, 27 Apr 2005 07:25:54 -0500

missingh (0.10.7.sarge.2) unstable; urgency=high

  * Fixed build-depends-indep from 0.10.7.sarge.1.

 -- John Goerzen <jgoerzen@complete.org>  Fri, 22 Apr 2005 21:37:42 -0500

missingh (0.10.7.sarge.1) unstable; urgency=high

  * Back out hugs code so we can get it into sarge and fix a FTBFS in sarge.
    Closes: #305901.
  * After this propogates to sarge, I will upload 0.10.8 to sid that will
    restore the updates to work with the hugs in sid.

 -- John Goerzen <jgoerzen@complete.org>  Fri, 22 Apr 2005 20:41:48 -0500

missingh (0.10.7) unstable; urgency=low

  * Fixed MissingH.Debian.ControlParser to ignore PGP sigs.

 -- John Goerzen <jgoerzen@complete.org>  Mon, 18 Apr 2005 20:39:58 -0500

missingh (0.10.6) unstable; urgency=low

  * New module: MissingH.GetOpt.
  * New AL utilities in MissingH.List.

 -- John Goerzen <jgoerzen@complete.org>  Mon, 18 Apr 2005 14:01:52 -0500

missingh (0.10.5) unstable; urgency=low

  * Yet more features in MissingH.Cmd.  This time, added hPipe*.

 -- John Goerzen <jgoerzen@complete.org>  Sun, 17 Apr 2005 16:37:50 -0500

missingh (0.10.4) unstable; urgency=low

  * Reworking and bugfixing of the new pipe functions in MissingH.Cmd.

 -- John Goerzen <jgoerzen@complete.org>  Sun, 17 Apr 2005 10:09:24 -0500

missingh (0.10.3) unstable; urgency=low

  * Added new pipe functions to MissingH.Cmd.

 -- John Goerzen <jgoerzen@complete.org>  Sun, 17 Apr 2005 00:06:52 -0500

missingh (0.10.2) unstable; urgency=low

  * Minor fix to logging in MissingH.Cmd.
  * Documentation example fixes.

 -- John Goerzen <jgoerzen@complete.org>  Sat, 16 Apr 2005 22:13:38 -0500

missingh (0.10.1) unstable; urgency=low

  * Imported Bjorn Bringert's ParseDate.

 -- John Goerzen <jgoerzen@complete.org>  Wed,  6 Apr 2005 07:14:33 -0500

missingh (0.10.0) unstable; urgency=low

  * Compatibility with new Hugs and GHC releases.
  * New modules: MissingH.Debian, MissingH.Debian.ControlParser,
    MissingH.Str.CSV, MissingH.Maybe
  * New MissingH.List functions: wholeMap, fixedWidth
  * New function: MissingH.Time.epochToClockTime
  * Updated HVFS utilities to use epochToClockTime for compatibility
    with the newer Hugs
  * New features in MissingH.IO.Binary: readBinaryFile, writeBinaryFile.
    Make sure tests use these features where appropriate.

 -- John Goerzen <jgoerzen@complete.org>  Tue,  5 Apr 2005 06:33:12 -0500

missingh (0.9.2) unstable; urgency=low

  * New modules: MissingH.Debian, MissingH.Debian.ControlParser
  * Temporary changes to work with new Hugs

 -- John Goerzen <jgoerzen@complete.org>  Tue, 15 Mar 2005 09:18:10 -0600

missingh (0.9.1) unstable; urgency=low

  * ConfigParser: accept values that are empty

 -- John Goerzen <jgoerzen@complete.org>  Mon, 14 Feb 2005 16:36:27 -0600

missingh (0.9.0) unstable; urgency=low

  * New module: MissingH.AnyDBM.  Integrated support for HashTable and
    FiniteMap.
  * New support for converting arbitrary association lists and
    finite maps two/from string.
  * New module: MissingH.AnyDBM.StringDBM that uses this new support.
  * New module: MissingH.Regex.Pesco
  * Major restructuring and cleaning up of the build system.

 -- John Goerzen <jgoerzen@complete.org>  Tue,  1 Feb 2005 15:22:37 -0600

missingh (0.8.1) unstable; urgency=low

  * Updated to Cabal 0.4.
  * New module: MissingH.Time.

 -- John Goerzen <jgoerzen@complete.org>  Wed, 26 Jan 2005 10:34:22 -0600

missingh (0.8.0) unstable; urgency=low

  * New HVIO, HVFS modules.
  * Expanded MissingH.Path thanks to code from Volker Wysk's 
    HsShellScript.
  * Renamed MissingH.Network.FTP.Parser to
    MissingH.Network.FTP.ParserClient.
  * New FTP server modules.

 -- John Goerzen <jgoerzen@complete.org>  Mon, 20 Dec 2004 13:47:04 -0600

missingh (0.7.5) unstable; urgency=low

  * New module: MissingH.Email.Parser.
  * Added recurse directory funtions to MissingH.Path.
  * Added temporary directory functions to MissingH.Path.

 -- John Goerzen <jgoerzen@complete.org>  Thu,  9 Dec 2004 09:10:35 -0600

missingh (0.7.4) unstable; urgency=low

  * Revved hsemail to 2004-11-01.
  * Imported blockio 2004-11-12.

 -- John Goerzen <jgoerzen@complete.org>  Mon,  6 Dec 2004 11:57:20 -0600

missingh (0.7.3) unstable; urgency=low

  * Adding missing ConfigParser.Lexer to Setup.Description.

 -- John Goerzen <jgoerzen@complete.org>  Sun,  5 Dec 2004 14:59:02 -0600

missingh (0.7.2) unstable; urgency=low

  * New modules: MissingH.FileArchive.GZip, MissingH.Checksum.CRC32.GZip,
    MissingH.Checksum.CRC32.Posix, MissingH.Compression.Inflate

 -- John Goerzen <jgoerzen@complete.org>  Sat,  4 Dec 2004 17:25:25 -0600

missingh (0.7.1) unstable; urgency=low

  * Applied some helpful patches from Einar Karttunen.  The main feature
    is turning MissingH.ConfigParser.get into an instance of a class
    so it can be extended to return various types.  Please note:
    if you used getbool() or getnum() in 0.7.0, these functions are now
    gone, since they are no longer needed.

 -- John Goerzen <jgoerzen@complete.org>  Fri,  3 Dec 2004 10:07:44 -0600

missingh (0.7.0) unstable; urgency=low

  * Major new feature: ConfigParser. 
  * Rewrote unit tests to use hunit more effectively.
  * Other new modules: MissingH.Either.

 -- John Goerzen <jgoerzen@complete.org>  Thu, 02 Dec 2004 19:37:14 -0600

missingh (0.6.2) unstable; urgency=low

  * New "generic" sprintf functions.

 -- John Goerzen <jgoerzen@complete.org>  Thu, 18 Nov 2004 09:00:03 -0600

missingh (0.6.0) unstable; urgency=low

  * Major new feature: Printf module.

 -- John Goerzen <jgoerzen@complete.org>  Mon, 15 Nov 2004 15:28:29 -0600

missingh (0.5.4) unstable; urgency=low

  * Added build-dep-indep on libhugs-hunit and re-enabled Hugs unit tests.

 -- John Goerzen <jgoerzen@complete.org>  Fri, 29 Oct 2004 08:39:28 -0500

missingh (0.5.3) unstable; urgency=low

  * Don't run Hugs tests for now.  Closes: #278802.

 -- John Goerzen <jgoerzen@complete.org>  Fri, 29 Oct 2004 08:25:21 -0500

missingh (0.5.2) unstable; urgency=low

  * New module: sendmail
  * New popen functions in MissingH.Cmd.
  * Added splitRe, subRe to Str.hs.

 -- John Goerzen <jgoerzen@complete.org>  Tue, 26 Oct 2004 16:38:01 -0500

missingh (0.5.1) unstable; urgency=low

  * Added libghc6-hunit-dev to build-depends.  Closes: #278138.

 -- John Goerzen <jgoerzen@complete.org>  Sun, 24 Oct 2004 22:21:21 -0500

missingh (0.5.0) unstable; urgency=low

  * Lots of new code: FTP, MIME, Wash, Hsemail, etc.
  * Rebuilt for new ghc.

 -- John Goerzen <jgoerzen@complete.org>  Sun, 24 Oct 2004 01:46:35 -0500

missingh (0.4.2) unstable; urgency=low

  * Added MissingH.List.contains
  * Added MissingH.Threads

 -- John Goerzen <jgoerzen@complete.org>  Mon, 18 Oct 2004 10:02:03 -0500

missingh (0.4.1) unstable; urgency=low

  * Added haskell-src to build-depends.

 -- John Goerzen <jgoerzen@complete.org>  Fri, 15 Oct 2004 15:46:57 -0500

missingh (0.4.0) unstable; urgency=low

  * Added logging infrastructure and Syslog handler.

 -- John Goerzen <jgoerzen@complete.org>  Fri,  8 Oct 2004 20:15:52 -0500

missingh (0.2.0) unstable; urgency=low

  * Renamed to more standard names: MissingH.IO, MissingH.List,
    MissingH.Str.
  
  * Moved binary functions into new module MissingH.IO.Binary.
  
  * Added unit tests and test cases for List and Str.
  
  * Moved Debian code to use dh_haskell.

  * Build Hugs package for Debian.

 -- John Goerzen <jgoerzen@complete.org>  Wed,  6 Oct 2004 21:36:47 -0500

missingh (0.1.0) unstable; urgency=low

  * Initial Release.  Closes: #275070.

 -- John Goerzen <jgoerzen@complete.org>  Tue,  5 Oct 2004 16:17:09 -0500
<|MERGE_RESOLUTION|>--- conflicted
+++ resolved
@@ -1,10 +1,11 @@
+missingh (0.13.2) unstable; urgency=low
+
+  * New function splitWs
+
+ -- John Goerzen <jgoerzen@complete.org>  Tue,  4 Apr 2006 05:31:15 -0500
+
 missingh (0.13.1) unstable; urgency=low
 
-<<<<<<< HEAD
-  * New function splitWs
-
- -- John Goerzen <jgoerzen@complete.org>  Tue,  4 Apr 2006 05:31:15 -0500
-=======
   * Note Build-Depends on HUnit in MissingH.Cabal.  Closes: #356196.
   * MissingH.IO.HVIO: No longer return EOFError when vGetContents called
     at EOF, for compatibility with hGetContents.  Reported by
@@ -19,7 +20,6 @@
   * Added ghc6 (>= 6.4.1) to Debian build-depends.
 
  -- John Goerzen <jgoerzen@complete.org>  Sat, 11 Mar 2006 12:26:03 -0600
->>>>>>> 05f023d8
 
 missingh (0.13.0) unstable; urgency=low
 
