--- conflicted
+++ resolved
@@ -49,13 +49,8 @@
         build-depends: base >= 4 && < 5, containers, directory, process,
                        time < 1.5, old-locale
     else
-<<<<<<< HEAD
-        build-depends: base < 3, time < 1.5
-    GHC-Options: -O2
-=======
         build-depends: base < 3, time
     -- GHC-Options: -O2
->>>>>>> b91d94f1
     Hs-Source-Dirs: src
 
 Executable runtests
